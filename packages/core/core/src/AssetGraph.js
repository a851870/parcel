--- conflicted
+++ resolved
@@ -383,11 +383,8 @@
       return;
     }
 
-<<<<<<< HEAD
     asset.meta.isReferenced = true; // FIXME
-=======
     let referenceId = 'asset_reference:' + assetNode.id;
->>>>>>> dc710609
     this.replaceNode(assetNode, {
       type: 'asset_reference',
       id: referenceId,
