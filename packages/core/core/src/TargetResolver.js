--- conflicted
+++ resolved
@@ -129,14 +129,7 @@
         name: 'main',
         distDir,
         distEntry,
-<<<<<<< HEAD
-        publicUrl:
-          pkgTargets.main && pkgTargets.main.publicUrl != null
-            ? pkgTargets.main.publicUrl
-            : '/',
-=======
         publicUrl: pkgTargets.main?.publicUrl ?? '/',
->>>>>>> cd1b7a7e
         env: this.getEnvironment(pkgEngines, mainContext).merge(pkgTargets.main)
       });
     }
