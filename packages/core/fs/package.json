--- conflicted
+++ resolved
@@ -21,12 +21,7 @@
     "prepublish": "yarn build"
   },
   "dependencies": {
-<<<<<<< HEAD
-    "mkdirp": "^0.5.1"
-=======
-    "@parcel/utils": "^1.11.0",
     "mkdirp": "^0.5.1",
     "rimraf": "^2.6.2"
->>>>>>> 636bb50b
   }
 }